/**
 * Copyright 2017 The AMP HTML Authors. All Rights Reserved.
 *
 * Licensed under the Apache License, Version 2.0 (the "License");
 * you may not use this file except in compliance with the License.
 * You may obtain a copy of the License at
 *
 *      http://www.apache.org/licenses/LICENSE-2.0
 *
 * Unless required by applicable law or agreed to in writing, software
 * distributed under the License is distributed on an "AS-IS" BASIS,
 * WITHOUT WARRANTIES OR CONDITIONS OF ANY KIND, either express or implied.
 * See the License for the specific language governing permissions and
 * limitations under the License.
 */

const chai = require('chai');
const chaihttp = require('chai-http');
const mocha = require('mocha');
const statusCodes = require('http-status-codes');
const app = require('../app');
const sinon = require('sinon');
const stackTrace = require('../routes/error-tracker');
const log = require('../utils/log');
const describe = mocha.describe;
const before = mocha.before;
const after = mocha.after;
const it = mocha.it;
<<<<<<< HEAD
const expect = chai.expect;
=======
const stackTrace = require('../routes/error-tracker');
>>>>>>> 1ce03d1f

process.env.NODE_ENV = 'test';
chai.use(chaihttp);

describe('Test how server responds to requests', function() {
  let query = {
    'l': 12,
    'a': 1,
    'rt': 'inabox',
    '3p': 1,
    'ca': 1,
    'ex': 1,
    's': 'exception',
    'm': 'message',
    'v': 'version',
    'el': 'classname',
    'r': 'referrer',
    'debug': 1,
  };
  let randomVal = 1;
  before(function() {
    sinon.stub(Math, 'random').callsFake(function() {
      return randomVal;
    });
    sinon.stub(log, 'write').yields(false);
  });

  after(function() {
    Math.random.restore();
<<<<<<< HEAD
    log.write.restore();
=======
  });

  it('Should ignore 99% of user errors', function() {
    randomVal = 1;
    query.a = 1;
    query.ca = 0;
    query.rt = '';
    query['3p'] = 0;
    query.s = '  at new vi (https://cdn.ampproject.org/rtv/031496877433269/v0.js:297:149)';
    return chai.request(app).get('/r').query(query).then(function(res) {
      expect(res).to.have.header('Content-Type', 'text/plain; charset=utf-8');
      expect(res).to.have.status(statusCodes.OK);
      expect(res.text).to.equal('THROTTLED\n');
    });
>>>>>>> 1ce03d1f
  });

  it('Should log 1% of user errors', function() {
    randomVal = 0.00000000000000001; // set sample to extremely small.
    query.a = 1;
    query.ca = 0;
    query.debug = 1;
    query.s = '  at new vi (https://cdn.ampproject.org/rtv/031496877433269/v0.js:297:149)';
    return chai.request(app).get('/r').query(query).then(function(res) {
      expect(res).to.have.status(statusCodes.OK);
      expect(res).to.have.header('Content-Type',
          'application/json; charset=utf-8');
      let payload = JSON.parse(res.text);
      expect(payload.event.serviceContext.version).to.includes('assert');
      expect(payload.message).to.equal('OK\n');
      expect(payload.throttleRate).to.equal(0.01);
    });
  });

  it('Should ignore 99% of user errors', function() {
    randomVal = 1;
    query.a = 1;
    query.ca = 0;
    query.rt = '';
    query['3p'] = 0;
    query.s = '  at new vi (https://cdn.ampproject.org/rtv/031496877433269/v0.js:297:149)';
    return chai.request(app).get('/r').query(query).then(function(res) {
      expect(res).to.have.header('Content-Type', 'text/plain; charset=utf-8');
      expect(res).to.have.status(statusCodes.OK);
      expect(res.text).to.equal('THROTTLED\n');
    });
  });

  it('Should ignore 90% of 3p errors', function() {
    query['3p'] = 1;
    randomVal = 1;
    query.ca = 0;
    query.a = 0;
    query.debug = 1;
    query.rt = '';
    query.s = '  at new vi (https://cdn.ampproject.org/rtv/031496877433269/v0.js:297:149)';
    return chai.request(app).get('/r').query(query).then(function(res) {
      expect(res).to.have.status(statusCodes.OK);
      expect(res).to.have.header('Content-Type', 'text/plain; charset=utf-8');
      expect(res.text).to.equal('THROTTLED\n');
    });
  });

  it('Should log 10% of 3p errors', function() {
    query['3p'] = 1;
    randomVal = 0.00000000000000001;
    query.ca = 0;
    query.a = 0;
    query.debug = 1;
    query.rt = '';
    query.s = '  at new vi (https://cdn.ampproject.org/rtv/031496877433269/v0.js:297:149)';
    return chai.request(app).get('/r').query(query).then(function(res) {
      expect(res).to.have.status(statusCodes.OK);
      expect(res).to.have.header('Content-Type',
        'application/json; charset=utf-8');
      let payload = JSON.parse(res.text);
      expect(payload.event.serviceContext.version).to.includes('3p');
      expect(payload.message).to.includes('OK\n');
      expect(payload.throttleRate).to.equal(0.1);
    });
  });

  it('Should ignore 90% of cdn errors', function() {
    query['3p'] = 0;
    query.a = 0;
    query.ca = 0;
    query.debug = 1;
    query.r = 'https://cdn.ampproject.org/conferences';
    query.s = '  at new vi (https://cdn.ampproject.org/rtv/031496877433269/v0.js:297:149)';
    randomVal = 1;
    return chai.request(app).get('/r').query(query).then(function(res) {
      expect(res).to.have.status(statusCodes.OK);
      expect(res).to.have.header('Content-Type', 'text/plain; charset=utf-8');
      expect(res.text).to.equal('THROTTLED\n');
    });
  });

  it('Should log 10% of cdn errors', function() {
    query['3p'] = 0;
    query.a = 0;
    query.ca = 0;
    query.debug = 1;
    query.r = 'https://cdn.ampproject.org/conferences';
    query.s = '  at new vi (https://cdn.ampproject.org/rtv/031496877433269/v0.js:297:149)';
    randomVal = 0.00000000000000001;
    return chai.request(app).get('/r').query(query).then(function(res) {
      expect(res).to.have.status(statusCodes.OK);
      expect(res).to.have.header('Content-Type',
        'application/json; charset=utf-8');
      let payload = JSON.parse(res.text);
      expect(payload.event.serviceContext.version).includes('cdn');
      expect(payload.message === 'OK\n');
      expect(payload.throttleRate).to.equal(0.1);
    });
  });

  it('Should log all canary errors ', function() {
    query.a = 0;
    query.ca = 1;
    query['3p'] = 0;
    query.debug = 1;
    query.r = 'referer';
    query.s = '  at new vi (https://cdn.ampproject.org/rtv/031496877433269/v0.js:297:149)';
    randomVal = 0.00000000000000001;
    return chai.request(app).get('/r').query(query).then(function(res) {
      expect(res).to.have.status(statusCodes.OK);
      expect(res).to.have.header('Content-Type',
        'application/json; charset=utf-8');
      let payload = JSON.parse(res.text);
      expect(payload.event.serviceContext.version).includes('canary');
      expect(payload.message === 'OK\n');
      expect(payload.throttleRate).to.equal(1);
    });
  });

  it('Should not log errors missing exception and message', function() {
    randomVal = 0.00000000000000001;
    query.a = 0;
    query.ca = 1;
    query['3p'] = 0;
    query.s = '';
    query.m = '';
    query.debug = 1;
    query.r = 'referer';
    return chai.request(app).get('/r').query(query).then(function(res) {
      throw new Error('Unreachable');
    }, function(res) {
      // chai-http errors with handling > 299 status codes hence errors can
      // only be asserted in the catch block which modifies anatomy of response
      // object. More information at
      // https://github.com/chaijs/chai-http/issues/75.
      // This is a hack and once the package has been updated is subject to
      // change
      expect(res).to.have.property('status', statusCodes.BAD_REQUEST);
      let payload = JSON.parse(res.response.text);
      expect(payload.error)
        .to.equal('One of \'message\' or \'exception\' must be present.');
    });
  });

  it('Should ignore testing traffic', function() {
    randomVal = 0.00000000000000001;
    query.a = 0;
    query.ca = 1;
    query['3p'] = 0;
    query.s = ' at new vi (https://cdn.ampproject.org/rtv/031496877433269/v0.js:297:149)';
    query.m = 'message';
    query.debug = 1;
    query.r = 'referer';
    query.m = 'message';
    query.v = '$internalRuntimeVersion$';
    return chai.request(app).get('/r').query(query).then(function(res) {
      expect(res).to.have.property('status', statusCodes.NO_CONTENT);
    });
  });

  it('Should ignore filtered messages or exceptions', function() {
    randomVal = 0.00000000000000001;
    query.a = 0;
    query.ca = 1;
    query['3p'] = 0;
    query.s = 'I null%20is%20not%20an%20object%20' +
        '(evaluating%20%27elt.parentNode%27) exception' +
        ' at new (https://cdn.ampproject.org/031496877433269/v0.js:298:365)';
    query.debug = 1;
    query.r = 'referer';
    query.m = 'I stop_youtube';
    query.v = 'version';
    return chai.request(app).get('/r').query(query).then(function(res) {
      throw new Error('Unreachable');
    }, function(res) {
      // chai-http errors with handling > 299 status codes hence errors can
      // only be asserted in the catch block which modifies anatomy of response
      // object. More information at
      // https://github.com/chaijs/chai-http/issues/75.
      // This is a hack and once the package has been updated is subject to
      // change
      expect(res).to.have.status(statusCodes.BAD_REQUEST);
      expect(res.response).to.have.header('content-Type',
        'text/plain; charset=utf-8');
      expect(res.response.text).to.equal('IGNORE\n');
    });
  });

  it('Should ignore debug errors', function() {
    randomVal = 0.00000000000000001;
    query.a = 0;
    query.ca = 1;
    query['3p'] = 0;
    query.s = '  at new vi (https://cdn.ampproject.org/rtv/031496877433269/v0.js:297:149)';
    query.debug = 0;
    query.r = 'referer';
    query.m = 'message';
    return chai.request(app).get('/r').query(query).then(function(res) {
      expect(res).to.have.status(statusCodes.NO_CONTENT);
    });
  });

  it('Should not log exceptions with only invalid stacktraces', function() {
    randomVal = 0.00000000000000001;
    query.a = 0;
    query.ca = 1;
    query['3p'] = 0;
    query.s = 'exception@file.js';
    query.debug = 1;
    query.r = 'referer';
    query.m = 'message';
    return chai.request(app).get('/r').query(query).then(function(res) {
      throw new Error('Unreachable');
    }, function(res) {
<<<<<<< HEAD
      /** chai-http errors with handling > 299 status codes hence
       * errors can only be asserted in the catch block which
       * modifies anatomy of response
       * object. More information at https://github.com/chaijs/chai-http/issues/75.
       * This is a hack and once the package
       * has been updated is subject to change
       */
=======
      // chai-http errors with handling > 299 status codes hence errors can
      // only be asserted in the catch block which modifies anatomy of response
      // object. More information at
      // https://github.com/chaijs/chai-http/issues/75.
      // This is a hack and once the package has been updated is subject to
      // change
>>>>>>> 1ce03d1f
      expect(res).to.have.property('status', statusCodes.BAD_REQUEST);
      expect(res.response.text).to.equal('IGNORE');
    });
  });
});

describe('Test stacktrace conversions are done correctly', function() {
<<<<<<< HEAD
  let testInput = [
    `Error: localStorage not supported.
=======
  const chromeStackTraceTestInput = `Error: localStorage not supported.
>>>>>>> 1ce03d1f
    at Error (native)
    at new vi (https://cdn.ampproject.org/rtv/031496877433269/v0.js:297:149)
    at new  (https://cdn.ampproject.org/rtv/031496877433269/v0.js:298:365)
    at dc (https://cdn.ampproject.org/rtv/031496877433269/v0.js:53:59)
    at I (https://cdn.ampproject.org/rtv/031496877433269/v0.js:51:626)
    at xi (https://cdn.ampproject.org/rtv/031496877433269/v0.js:298:278)
    at mf.zc (https://cdn.ampproject.org/rtv/031496877433269/v0.js:408:166)
    at pf (https://cdn.ampproject.org/rtv/031496877433269/v0.js:112:409)
    at lf.$d (https://cdn.ampproject.org/rtv/031496877433269/v0.js:115:86)
<<<<<<< HEAD
    at https://cdn.ampproject.org/rtv/031496877433269/v0.js:114:188`,
    `Zd@https://cdn.ampproject.org/v0.js:5:204
=======
    at https://cdn.ampproject.org/rtv/031496877433269/v0.js:114:188`;
  const mozillaStackTraceTestInput = `Zd@https://cdn.ampproject.org/v0.js:5:204
>>>>>>> 1ce03d1f
    error@https://cdn.ampproject.org/v0.js:5:314
    jh@https://cdn.ampproject.org/v0.js:237:205
    dc@https://cdn.ampproject.org/v0.js:53:69
    G@https://cdn.ampproject.org/v0.js:51:510
    ph@https://cdn.ampproject.org/v0.js:245:131
    dc@https://cdn.ampproject.org/v0.js:53:69
    gc@https://cdn.ampproject.org/v0.js:52:43
    bh@https://cdn.ampproject.org/v0.js:226:461
    dc@https://cdn.ampproject.org/v0.js:53:69
    I@https://cdn.ampproject.org/v0.js:51:628
    https://cdn.ampproject.org/v0.js:408:173
    pf@https://cdn.ampproject.org/v0.js:112:411
    $d@https://cdn.ampproject.org/v0.js:115:88
    [native code]
    https://cdn.ampproject.org/v0.js:115:170
<<<<<<< HEAD
    promiseReactionJob@[native code]`,
    `[native code]
    https://cdn.ampproject.org/v0.js:115:170
    promiseReactionJob@[native code]`,
  ];
  let expectedTestOutput = [
    `    at new vi (https://cdn.ampproject.org/rtv/031496877433269/v0.js:297:149)
=======
    promiseReactionJob@[native code]`;
  const invalidStackTraceTestInput = `[native code]
    https://cdn.ampproject.org/v0.js:115:170
    promiseReactionJob@[native code]`;
  const formattedChromeStackTraceOutput =
      `    at new vi (https://cdn.ampproject.org/rtv/031496877433269/v0.js:297:149)
>>>>>>> 1ce03d1f
    at new  (https://cdn.ampproject.org/rtv/031496877433269/v0.js:298:365)
    at dc (https://cdn.ampproject.org/rtv/031496877433269/v0.js:53:59)
    at I (https://cdn.ampproject.org/rtv/031496877433269/v0.js:51:626)
    at xi (https://cdn.ampproject.org/rtv/031496877433269/v0.js:298:278)
    at mf.zc (https://cdn.ampproject.org/rtv/031496877433269/v0.js:408:166)
    at pf (https://cdn.ampproject.org/rtv/031496877433269/v0.js:112:409)
    at lf.$d (https://cdn.ampproject.org/rtv/031496877433269/v0.js:115:86)
<<<<<<< HEAD
    at https://cdn.ampproject.org/rtv/031496877433269/v0.js:114:188`,
    ` at Zd https://cdn.ampproject.org/v0.js:5:204
=======
    at https://cdn.ampproject.org/rtv/031496877433269/v0.js:114:188`;
  const formattedMozillaStackTraceOutput =
      ` at Zd https://cdn.ampproject.org/v0.js:5:204
>>>>>>> 1ce03d1f
 at     error https://cdn.ampproject.org/v0.js:5:314
 at     jh https://cdn.ampproject.org/v0.js:237:205
 at     dc https://cdn.ampproject.org/v0.js:53:69
 at     G https://cdn.ampproject.org/v0.js:51:510
 at     ph https://cdn.ampproject.org/v0.js:245:131
 at     dc https://cdn.ampproject.org/v0.js:53:69
 at     gc https://cdn.ampproject.org/v0.js:52:43
 at     bh https://cdn.ampproject.org/v0.js:226:461
 at     dc https://cdn.ampproject.org/v0.js:53:69
 at     I https://cdn.ampproject.org/v0.js:51:628
 at     pf https://cdn.ampproject.org/v0.js:112:411
<<<<<<< HEAD
 at     $d https://cdn.ampproject.org/v0.js:115:88`,
  ];

  it('Should leave chrome and chrome like stack traces as they are',
      function() {
        expect(stackTrace.convertStackTrace(testInput[0])).
            to.equal(expectedTestOutput[0]);
=======
 at     $d https://cdn.ampproject.org/v0.js:115:88`;

  it('Should leave chrome and chrome like stack traces as they are',
      function() {
        expect(stackTrace.convertStackTrace(chromeStackTraceTestInput)).
            to.equal(formattedChromeStackTraceOutput);
>>>>>>> 1ce03d1f
  });

  it('Should ignore stack traces with no line number and column number',
      function() {
<<<<<<< HEAD
        expect(stackTrace.convertStackTrace(testInput[2])).to.equal('');
=======
        expect(stackTrace.convertStackTrace(invalidStackTraceTestInput))
            .to.equal('');
>>>>>>> 1ce03d1f
      }
  );

  it('Should convert safari and firefox stack traces to chrome like',
      function() {
<<<<<<< HEAD
        expect(stackTrace.convertStackTrace(testInput[1])).
            to.equal(expectedTestOutput[1]);
=======
        expect(stackTrace.convertStackTrace(mozillaStackTraceTestInput)).
            to.equal(formattedMozillaStackTraceOutput);
>>>>>>> 1ce03d1f
  });
});<|MERGE_RESOLUTION|>--- conflicted
+++ resolved
@@ -26,11 +26,7 @@
 const before = mocha.before;
 const after = mocha.after;
 const it = mocha.it;
-<<<<<<< HEAD
 const expect = chai.expect;
-=======
-const stackTrace = require('../routes/error-tracker');
->>>>>>> 1ce03d1f
 
 process.env.NODE_ENV = 'test';
 chai.use(chaihttp);
@@ -60,24 +56,7 @@
 
   after(function() {
     Math.random.restore();
-<<<<<<< HEAD
     log.write.restore();
-=======
-  });
-
-  it('Should ignore 99% of user errors', function() {
-    randomVal = 1;
-    query.a = 1;
-    query.ca = 0;
-    query.rt = '';
-    query['3p'] = 0;
-    query.s = '  at new vi (https://cdn.ampproject.org/rtv/031496877433269/v0.js:297:149)';
-    return chai.request(app).get('/r').query(query).then(function(res) {
-      expect(res).to.have.header('Content-Type', 'text/plain; charset=utf-8');
-      expect(res).to.have.status(statusCodes.OK);
-      expect(res.text).to.equal('THROTTLED\n');
-    });
->>>>>>> 1ce03d1f
   });
 
   it('Should log 1% of user errors', function() {
@@ -293,7 +272,6 @@
     return chai.request(app).get('/r').query(query).then(function(res) {
       throw new Error('Unreachable');
     }, function(res) {
-<<<<<<< HEAD
       /** chai-http errors with handling > 299 status codes hence
        * errors can only be asserted in the catch block which
        * modifies anatomy of response
@@ -301,14 +279,6 @@
        * This is a hack and once the package
        * has been updated is subject to change
        */
-=======
-      // chai-http errors with handling > 299 status codes hence errors can
-      // only be asserted in the catch block which modifies anatomy of response
-      // object. More information at
-      // https://github.com/chaijs/chai-http/issues/75.
-      // This is a hack and once the package has been updated is subject to
-      // change
->>>>>>> 1ce03d1f
       expect(res).to.have.property('status', statusCodes.BAD_REQUEST);
       expect(res.response.text).to.equal('IGNORE');
     });
@@ -316,12 +286,7 @@
 });
 
 describe('Test stacktrace conversions are done correctly', function() {
-<<<<<<< HEAD
-  let testInput = [
-    `Error: localStorage not supported.
-=======
   const chromeStackTraceTestInput = `Error: localStorage not supported.
->>>>>>> 1ce03d1f
     at Error (native)
     at new vi (https://cdn.ampproject.org/rtv/031496877433269/v0.js:297:149)
     at new  (https://cdn.ampproject.org/rtv/031496877433269/v0.js:298:365)
@@ -331,13 +296,8 @@
     at mf.zc (https://cdn.ampproject.org/rtv/031496877433269/v0.js:408:166)
     at pf (https://cdn.ampproject.org/rtv/031496877433269/v0.js:112:409)
     at lf.$d (https://cdn.ampproject.org/rtv/031496877433269/v0.js:115:86)
-<<<<<<< HEAD
-    at https://cdn.ampproject.org/rtv/031496877433269/v0.js:114:188`,
-    `Zd@https://cdn.ampproject.org/v0.js:5:204
-=======
     at https://cdn.ampproject.org/rtv/031496877433269/v0.js:114:188`;
   const mozillaStackTraceTestInput = `Zd@https://cdn.ampproject.org/v0.js:5:204
->>>>>>> 1ce03d1f
     error@https://cdn.ampproject.org/v0.js:5:314
     jh@https://cdn.ampproject.org/v0.js:237:205
     dc@https://cdn.ampproject.org/v0.js:53:69
@@ -353,22 +313,12 @@
     $d@https://cdn.ampproject.org/v0.js:115:88
     [native code]
     https://cdn.ampproject.org/v0.js:115:170
-<<<<<<< HEAD
-    promiseReactionJob@[native code]`,
-    `[native code]
-    https://cdn.ampproject.org/v0.js:115:170
-    promiseReactionJob@[native code]`,
-  ];
-  let expectedTestOutput = [
-    `    at new vi (https://cdn.ampproject.org/rtv/031496877433269/v0.js:297:149)
-=======
     promiseReactionJob@[native code]`;
   const invalidStackTraceTestInput = `[native code]
     https://cdn.ampproject.org/v0.js:115:170
     promiseReactionJob@[native code]`;
   const formattedChromeStackTraceOutput =
       `    at new vi (https://cdn.ampproject.org/rtv/031496877433269/v0.js:297:149)
->>>>>>> 1ce03d1f
     at new  (https://cdn.ampproject.org/rtv/031496877433269/v0.js:298:365)
     at dc (https://cdn.ampproject.org/rtv/031496877433269/v0.js:53:59)
     at I (https://cdn.ampproject.org/rtv/031496877433269/v0.js:51:626)
@@ -376,14 +326,9 @@
     at mf.zc (https://cdn.ampproject.org/rtv/031496877433269/v0.js:408:166)
     at pf (https://cdn.ampproject.org/rtv/031496877433269/v0.js:112:409)
     at lf.$d (https://cdn.ampproject.org/rtv/031496877433269/v0.js:115:86)
-<<<<<<< HEAD
-    at https://cdn.ampproject.org/rtv/031496877433269/v0.js:114:188`,
-    ` at Zd https://cdn.ampproject.org/v0.js:5:204
-=======
     at https://cdn.ampproject.org/rtv/031496877433269/v0.js:114:188`;
   const formattedMozillaStackTraceOutput =
       ` at Zd https://cdn.ampproject.org/v0.js:5:204
->>>>>>> 1ce03d1f
  at     error https://cdn.ampproject.org/v0.js:5:314
  at     jh https://cdn.ampproject.org/v0.js:237:205
  at     dc https://cdn.ampproject.org/v0.js:53:69
@@ -395,43 +340,24 @@
  at     dc https://cdn.ampproject.org/v0.js:53:69
  at     I https://cdn.ampproject.org/v0.js:51:628
  at     pf https://cdn.ampproject.org/v0.js:112:411
-<<<<<<< HEAD
- at     $d https://cdn.ampproject.org/v0.js:115:88`,
-  ];
-
-  it('Should leave chrome and chrome like stack traces as they are',
-      function() {
-        expect(stackTrace.convertStackTrace(testInput[0])).
-            to.equal(expectedTestOutput[0]);
-=======
  at     $d https://cdn.ampproject.org/v0.js:115:88`;
 
   it('Should leave chrome and chrome like stack traces as they are',
       function() {
         expect(stackTrace.convertStackTrace(chromeStackTraceTestInput)).
             to.equal(formattedChromeStackTraceOutput);
->>>>>>> 1ce03d1f
   });
 
   it('Should ignore stack traces with no line number and column number',
       function() {
-<<<<<<< HEAD
-        expect(stackTrace.convertStackTrace(testInput[2])).to.equal('');
-=======
         expect(stackTrace.convertStackTrace(invalidStackTraceTestInput))
             .to.equal('');
->>>>>>> 1ce03d1f
       }
   );
 
   it('Should convert safari and firefox stack traces to chrome like',
       function() {
-<<<<<<< HEAD
-        expect(stackTrace.convertStackTrace(testInput[1])).
-            to.equal(expectedTestOutput[1]);
-=======
         expect(stackTrace.convertStackTrace(mozillaStackTraceTestInput)).
             to.equal(formattedMozillaStackTraceOutput);
->>>>>>> 1ce03d1f
   });
 });