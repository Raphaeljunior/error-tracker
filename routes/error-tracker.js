/**
 * Copyright 2017 The AMP Authors. All Rights Reserved.
 * Licensed under the Apache License, Version 2.0 (the "License");
 * you may not use this file except in compliance with the License.
 * You may obtain a copy of the License at
 *      http://www.apache.org/licenses/LICENSE-2.0
 *
 * Unless required by applicable law or agreed to in writing, software
 * distributed under the License is distributed on an "AS-IS" BASIS,
 * WITHOUT WARRANTIES OR CONDITIONS OF ANY KIND, either express or implied.
 * See the License for the specific language governing permissions and
 * limitations under the License.
 */

/**
 * @fileoverview
 * Handle error requests from clients and log them.
 */

const logging = require('@google-cloud/logging');
const winston = require('winston');
const statusCodes = require('http-status-codes');
const url = require('url');
const appEngineProjectId = 'amp-error-reporting';
const logName = 'javascript.errors';
const SERVER_START_TIME = Date.now();
const errorsToIgnore = ['stop_youtube',
  'null%20is%20not%20an%20object%20(evaluating%20%27elt.parentNode%27)'];
const lineColumnNumbers = '([^ \\n]+):(\\d+):(\\d+)';
const mozillaSafariStackTraceRegex = /^([^@\n]*)@(.+):(\d+):(\d+)$/gm;
const chromeStackTraceRegex = new RegExp(
    `^\\s*at (.+ )?(?:(${lineColumnNumbers})|\\(${lineColumnNumbers}\\))$`,
    'gm');

/**
 * @enum {int}
 */
const SEVERITY = {
  INFO: 200,
  ERROR: 500,
};

/**
 * @param {string} message
 * @param {string} exception
 * @return {boolean}
 */
function ignoreMessageOrException(message, exception) {
  return errorsToIgnore.some(function(msg) {
    return message.includes(msg) || exception.includes(msg);
  });
}

/**
 * Converts a stack trace to the standard Chrome stack trace format.
 * @param {string} stackTrace
 * @return {string} The converted stack trace.
 */
function standardizeStackTrace(stackTrace) {
  if (chromeStackTraceRegex.test(stackTrace)) {
    // Discard garbage stack trace lines
    return stackTrace.match(chromeStackTraceRegex).join('\n');
  }
  let validStackTraceLines = [];
  let match;
  while ((match = mozillaSafariStackTraceRegex.exec(stackTrace))) {
    validStackTraceLines.push(
        ` at ${match[1]} ${match[2]}:` +
        `${match[3]}:${match[4]}`);
  }
  return validStackTraceLines.join('\n');
}

/**
 * @param {httpRequest} req
 * @param {response} res
 */
function getHandler(req, res) {
  const params = req.query;
    if (!params.v) {
    res.sendStatus(statusCodes.BAD_REQUEST).end();
    return;
  }
  // Don't log testing traffic in production
  if (params.v.includes('$internalRuntimeVersion$')) {
    res.sendStatus(statusCodes.NO_CONTENT);
    res.end();
    return;
  }
  if (params.m === '' && params.s === '') {
    res.status(statusCodes.BAD_REQUEST);
    res.send({error: 'One of \'message\' or \'exception\' must be present.'});
    res.end();
    winston.log('Error', 'Malformed request: ' + params.v.toString(), req);
    return;
  }
<<<<<<< HEAD

  if (ignoreMessageOrException(params.m, params.s)) {
    res.set('Content-Type', 'text/plain; charset=utf-8');
    res.status(statusCodes.BAD_REQUEST);
    res.send('IGNORE\n').end();
    return;
  }

  // Don't log testing traffic in production
  if (params.v.includes('$internalRuntimeVersion$')) {
    res.sendStatus(statusCodes.NO_CONTENT);
    res.end();
    return;
  }

=======
  if (!params.r) {
    res.sendStatus(statusCodes.BAD_REQUEST).end();
    return;
  }
>>>>>>> 2d37ed72
  const referer = params.r;
  let errorType = 'default';
  let isUserError = false;
  if (params.a === '1') {
    errorType = 'assert';
    isUserError = true;
  }

  // if request comes from the cache and thus only from valid
  // AMP docs we log as "Error"
  let severity = SEVERITY.INFO;
  let isCdn = false;
  if (referer.startsWith('https://cdn.ampproject.org/') ||
      referer.includes('.cdn.ampproject.org/') ||
      referer.includes('.ampproject.net/')) {
    severity = SEVERITY.ERROR;
    errorType += '-cdn';
    isCdn = true;
  } else {
    errorType += '-origin';
  }

  let is3p = false;
  let runtime = params.rt;
  if (runtime) {
    errorType += '-' + runtime;
    if (runtime === 'inabox') {
      severity = SEVERITY.ERROR;
    }
    if (runtime === '3p') {
      is3p = true;
    }
  } else {
    if (params['3p'] === '1') {
      is3p = true;
      errorType += '-3p';
    } else {
      errorType += '-1p';
    }
  }

  let isCanary = false;
  if (params.ca === '1') {
    errorType += '-canary';
    isCanary = true;
  }
  if (params.ex === '1') {
    errorType += '-expected';
  }

  const sample = Math.random();
  let throttleRate = 0.1;
  if (isCanary) {
    throttleRate = 1.0; // explicitly log all errors
  } else if (is3p) {
    throttleRate = 0.1;
  } else if (isCdn) {
    throttleRate = 0.1;
  }

  if (isUserError) {
    throttleRate = throttleRate / 10;
  }
  if (sample > throttleRate) {
    res.set('Content-Type', 'text/plain; charset=utf-8');
    res.status(statusCodes.OK)
        .send('THROTTLED\n')
        .end();
    return;
  }

  let exception = params.s;
  // If format does not end with :\d+ truncate up to the last newline.
  if (!exception.match(/:\d+$/)) {
    exception = exception.replace(/\n.*$/, '');
  }
  // Convert Firefox/Safari stack traces to Chrome format if necessary.
  exception = standardizeStackTrace(exception);
  if (!exception) {
    res.status(statusCodes.BAD_REQUEST);
    res.send('IGNORE');
    res.end();
    winston.log('Error', 'Malformed request: ' + params.v.toString(), req);
    return;
  }

  exception = params.m + '\n' + exception;
  const event = {
    serviceContext: {
      service: appEngineProjectId,
      version: errorType + '-' + params.v,
    },
    message: exception,
    context: {
      httpRequest: {
        url: req.url.toString(),
        userAgent: req.get('User-Agent'),
        referrer: params.r,
      },
    },
  };

<<<<<<< HEAD
=======
  if (ignoreMessageOrException(params.m, exception)) {
    res.set('Content-Type', 'text/plain; charset=utf-8');
    res.status(statusCodes.BAD_REQUEST);
    res.send('IGNORE\n').end();
    return;
  }

>>>>>>> 2d37ed72
  // get authentication context for logging
  const loggingClient = logging({
    projectId: appEngineProjectId,
  });
  const log = loggingClient.log(logName);
  const metaData = {
    resource: {
      type: 'gae_app',
      labels: {
        project_id: 'amp-error-reporting',
        version_id: SERVER_START_TIME,
        module_id: 'default',
      },
    },
    severity: severity,
  };
  const entry = log.entry(metaData, event);
  log.write(entry, function(err) {
    if (err) {
      res.status(statusCodes.INTERNAL_SERVER_ERROR);
      res.send({error: 'Cannot write to Google Cloud Logging'});
      res.end();
      winston.error(appEngineProjectId, 'Cannot write to Google Cloud Logging: '
        + url.parse(req.url, true).query['v'], err);
    }
  });
  if (params.debug === '1') {
    res.set('Content-Type', 'application/json; charset=ISO-8859-1');
    res.status(statusCodes.OK);
    res.send(
        JSON.stringify({message: 'OK\n', event, throttleRate})).end();
  } else {
    res.sendStatus(statusCodes.NO_CONTENT).end();
  }
}

module.exports.getHandler = getHandler;
module.exports.convertStackTrace = standardizeStackTrace;<|MERGE_RESOLUTION|>--- conflicted
+++ resolved
@@ -94,7 +94,6 @@
     winston.log('Error', 'Malformed request: ' + params.v.toString(), req);
     return;
   }
-<<<<<<< HEAD
 
   if (ignoreMessageOrException(params.m, params.s)) {
     res.set('Content-Type', 'text/plain; charset=utf-8');
@@ -109,13 +108,7 @@
     res.end();
     return;
   }
-
-=======
-  if (!params.r) {
-    res.sendStatus(statusCodes.BAD_REQUEST).end();
-    return;
-  }
->>>>>>> 2d37ed72
+  
   const referer = params.r;
   let errorType = 'default';
   let isUserError = false;
@@ -217,17 +210,7 @@
       },
     },
   };
-
-<<<<<<< HEAD
-=======
-  if (ignoreMessageOrException(params.m, exception)) {
-    res.set('Content-Type', 'text/plain; charset=utf-8');
-    res.status(statusCodes.BAD_REQUEST);
-    res.send('IGNORE\n').end();
-    return;
-  }
-
->>>>>>> 2d37ed72
+  
   // get authentication context for logging
   const loggingClient = logging({
     projectId: appEngineProjectId,
