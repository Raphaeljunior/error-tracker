--- conflicted
+++ resolved
@@ -30,14 +30,7 @@
 
 
 const app = express();
-<<<<<<< HEAD
-app.use(router);
-app.get('/r', errorTracker.getHandler);
-app.listen(parseInt(process.env.port) || 3000,function() {
-  console.log('App Started');
-=======
 const port = parseInt(process.env.port) || 3000;
-
 app.get('/', function(req, res) {
   res.sendStatus(statusCodes.OK).end();
 });
@@ -46,7 +39,6 @@
 
 app.listen(port, function() {
   console.log('App Started on port ' + port);
->>>>>>> 5b7c0cf0
 });
 
 module.exports = app;