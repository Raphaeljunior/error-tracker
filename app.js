--- conflicted
+++ resolved
@@ -30,14 +30,8 @@
 
 
 const app = express();
-<<<<<<< HEAD
-const port = parseInt(process.env.port) || 3000;
-app.get('/', function(req, res) {
-=======
 const port = parseInt(process.env.PORT) || 8080;
-
 app.get('/_ah/health', function(req, res) {
->>>>>>> 1d755a4a
   res.sendStatus(statusCodes.OK).end();
 });
 
