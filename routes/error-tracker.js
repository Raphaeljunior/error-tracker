--- conflicted
+++ resolved
@@ -1,6 +1,5 @@
 /**
- * Copyright 2017 The AMP HTML Authors. All Rights Reserved.
- *
+ * Copyright 2017 The AMP Authors. All Rights Reserved.
  * Licensed under the Apache License, Version 2.0 (the "License");
  * you may not use this file except in compliance with the License.
  * You may obtain a copy of the License at
@@ -32,10 +31,6 @@
 const chromeEtAlString = ' at ';
 
 /**
-<<<<<<< HEAD
-=======
- * SEVERITY
->>>>>>> ed16fe13
  * @enum {int}
  */
 const SEVERITY = {
@@ -97,59 +92,9 @@
 }
 
 /**
-<<<<<<< HEAD
  * @param {httpRequest} req
  * @param {response} res
  * @param {middleware} next
-=======
- * @desc converts stack traces and standardizes them to chrome like.
- * @param exception
- * @return standardized exception
- */
-function stackTraceConversion(exception) {
-  let chromeStackTraceRegex = /^\s*at (?:([^]*) )?([^]+):(\d+):(\d+)/m;
-  let match = chromeStackTraceRegex.test(exception);
-  if (match) {
-    exception = exception.substring(exception.indexOf('\n'));
-    let exceptions = exception.split('\n');
-    let validExceptions = exceptions.filter(function (value) {
-      return chromeStackTraceRegex.test(value);
-    });
-    exception = validExceptions.join('\n');
-    return exception;
-  } else if (!match) {
-    let mozillaSafariStackTraceRegex = /^([^@]*)@(.+):(\d+):(\d+)$/m;
-    let otherMatch = mozillaSafariStackTraceRegex.test(exception);
-    if (otherMatch) {
-      // convert to chromeLike
-      let exceptions = exception.split('\n');
-      let usableExceptions = exceptions.filter(function (value) {
-        return mozillaSafariStackTraceRegex.test(value);
-      });
-      let validExceptions = usableExceptions.map(safariOrMozillaToChrome);
-      exception = validExceptions.join('\n');
-      return exception;
-    }
-  }
-  return null;
-}
-
-/**
- * @param exception
- */
-function safariOrMozillaToChrome(exception) {
-  let context = exception.substring(0,exception.indexOf(mozzilaSafariMidString));
-  let notContext = exception.substring(exception.indexOf(mozzilaSafariMidString) + 1);
-  return  chromeEtAlString + context + ' ' + notContext;
-}
-
-/**
- * @desc extract params in GET request from query and fill errorEvent object
- * log level by default is INFO.
- * @param req
- * @param res
- * @param next
->>>>>>> ed16fe13
  */
 function getHandler(req, res, next) {
   const params = req.query;
@@ -160,10 +105,7 @@
     winston.log('Error', 'Malformed request: ' + params.v.toString(), req);
     return;
   }
-<<<<<<< HEAD
-=======
-
->>>>>>> ed16fe13
+
   const referer = params.r;
   let errorType = 'default';
   let isUserError = false;
@@ -177,8 +119,8 @@
   let severity = SEVERITY.INFO;
   let isCdn = false;
   if (referer.startsWith('https://cdn.ampproject.org/') ||
-    referer.includes('.cdn.ampproject.org/') ||
-    referer.includes('.ampproject.net/')) {
+      referer.includes('.cdn.ampproject.org/') ||
+      referer.includes('.ampproject.net/')) {
     severity = SEVERITY.ERROR;
     errorType += '-cdn';
     isCdn = true;
@@ -230,27 +172,18 @@
   if (sample > throttleRate) {
     res.set('Content-Type', 'text/plain; charset=utf-8');
     res.status(statusCodes.OK)
-      .send('THROTTLED\n')
-      .end();
+        .send('THROTTLED\n')
+        .end();
     return;
   }
 
   let exception = params.s;
-<<<<<<< HEAD
   if (ignoreMessageOrException(params.m, exception)) {
-=======
-  if (isFilteredMessageOrException(params.m, exception)) {
->>>>>>> ed16fe13
     res.set('Content-Type', 'text/plain; charset=utf-8');
     res.status(statusCodes.BAD_REQUEST);
     res.send('IGNORE\n').end();
     return;
   }
-<<<<<<< HEAD
-=======
-
-  let reg = /:\d+$/;
->>>>>>> ed16fe13
   // If format does not end with :\d+ truncate up to the last newline.
   if (!exception.match(/:\d+$/)) {
     exception = exception.replace(/\n.*$/, '');
@@ -263,11 +196,7 @@
     winston.log('Error', 'Malformed request: ' + params.v.toString(), req);
     return;
   }
-<<<<<<< HEAD
   const event = {
-=======
-  let event = {
->>>>>>> ed16fe13
     serviceContext: {
       service: appEngineProjectId,
       version: errorType + '-' + params.v,
@@ -330,14 +259,5 @@
   next();
 }
 
-<<<<<<< HEAD
 module.exports = getHandler;
-getHandler.stackTraceConversion = stackTraceConversion;
-=======
-/**
- * Receive GET requests
- */
-router.get('/r', getHandler);
-module.exports = getHandler;
-getHandler.stackTraceConversion = stackTraceConversion;
->>>>>>> ed16fe13
+getHandler.stackTraceConversion = stackTraceConversion;