/**
 * Copyright 2017 The AMP Authors. All Rights Reserved.
 * Licensed under the Apache License, Version 2.0 (the "License");
 * you may not use this file except in compliance with the License.
 * You may obtain a copy of the License at
 *      http://www.apache.org/licenses/LICENSE-2.0
 *
 * Unless required by applicable law or agreed to in writing, software
 * distributed under the License is distributed on an "AS-IS" BASIS,
 * WITHOUT WARRANTIES OR CONDITIONS OF ANY KIND, either express or implied.
 * See the License for the specific language governing permissions and
 * limitations under the License.
 */

/**
 * @fileoverview
 * Handle error requests from clients and log them.
 */

const logging = require('@google-cloud/logging');
const winston = require('winston');
const statusCodes = require('http-status-codes');
const url = require('url');
const appEngineProjectId = 'amp-error-reporting';
const logName = 'javascript.errors';
const SERVER_START_TIME = Date.now();
const errorsToIgnore = ['stop_youtube',
  'null%20is%20not%20an%20object%20(evaluating%20%27elt.parentNode%27)'];
<<<<<<< HEAD
const lineColumnNumbers = '([^ \\n]+):(\\d+):(\\d+)';
const mozillaSafariStackTraceRegex = /^([^@\n]*)@(.+):(\d+):(\d+)$/gm;
=======
const mozzilaSafariMidString = '@';
const chromeEtAlString = ' at ';
>>>>>>> 97de3a50
const loggingClient = logging({
  projectId: appEngineProjectId,
});
const log = loggingClient.log(logName);
<<<<<<< HEAD
const chromeStackTraceRegex = new RegExp(
    `^\\s*at (.+ )?(?:(${lineColumnNumbers})|\\(${lineColumnNumbers}\\))$`,
    'gm');
=======
>>>>>>> 97de3a50

/**
 * @enum {int}
 */
const SEVERITY = {
  INFO: 200,
  ERROR: 500,
};

/**
 * @param {string} message
 * @param {string} exception
 * @return {boolean}
 */
function ignoreMessageOrException(message, exception) {
  return errorsToIgnore.some(function(msg) {
    return message.includes(msg) || exception.includes(msg);
  });
}

/**
 * Converts a stack trace to the standard Chrome stack trace format.
 * @param {string} stackTrace
 * @return {string} The converted stack trace.
 */
function standardizeStackTrace(stackTrace) {
  if (chromeStackTraceRegex.test(stackTrace)) {
    // Convert Firefox/Safari stack traces to Chrome format if necessary.
    return stackTrace.match(chromeStackTraceRegex).join('\n');
  }
  let validStackTraceLines = [];
  let match;
  while ((match = mozillaSafariStackTraceRegex.exec(stackTrace))) {
    validStackTraceLines.push(
        ` at ${match[1]} ${match[2]}:` +
        `${match[3]}:${match[4]}`);
  }
  return validStackTraceLines.join('\n');
}

function firstHandler(req, res) {
  const params = req.query;
  if(params.debug !== '1') {
    res.sendStatus(statusCodes.NO_CONTENT).end();
    return;
  }
  if (params.m === '' && params.s === '') {
    res.status(statusCodes.BAD_REQUEST);
    res.send({error: 'One of \'message\' or \'exception\' must be present.'});
    res.end();
    winston.log('Error', 'Malformed request: ' + params.v.toString(), req);
    return;
  }
  // Don't log testing traffic in production
  if (params.v.includes('$internalRuntimeVersion$')) {
    res.sendStatus(statusCodes.NO_CONTENT);
    res.end();
    return;
  }
<<<<<<< HEAD

  if (ignoreMessageOrException(params.m, params.s)) {
    res.set('Content-Type', 'text/plain; charset=utf-8');
    res.status(statusCodes.BAD_REQUEST);
    res.send('IGNORE\n').end();
    return;
  }

  // Don't log testing traffic in production
  if (params.v.includes('$internalRuntimeVersion$')) {
    res.sendStatus(statusCodes.NO_CONTENT);
    res.end();
    return;
  }

=======
>>>>>>> 97de3a50
  const referer = params.r;
  let errorType = 'default';
  let isUserError = false;
  if (params.a === '1') {
    errorType = 'assert';
    isUserError = true;
  }

  // if request comes from the cache and thus only from valid
  // AMP docs we log as "Error"
  let severity = SEVERITY.INFO;
  let isCdn = false;
  if (referer.startsWith('https://cdn.ampproject.org/') ||
      referer.includes('.cdn.ampproject.org/') ||
      referer.includes('.ampproject.net/')) {
    severity = SEVERITY.ERROR;
    errorType += '-cdn';
    isCdn = true;
  } else {
    errorType += '-origin';
  }

  let is3p = false;
  let runtime = params.rt;
  if (runtime) {
    errorType += '-' + runtime;
    if (runtime === 'inabox') {
      severity = SEVERITY.ERROR;
    }
    if (runtime === '3p') {
      is3p = true;
    }
  } else {
    if (params['3p'] === '1') {
      is3p = true;
      errorType += '-3p';
    } else {
      errorType += '-1p';
    }
  }

  let isCanary = false;
  if (params.ca === '1') {
    errorType += '-canary';
    isCanary = true;
  }
  if (params.ex === '1') {
    errorType += '-expected';
  }

  const sample = Math.random();
  let throttleRate = 0.1;
  if (isCanary) {
    throttleRate = 1.0; // explicitly log all errors
  } else if (is3p) {
    throttleRate = 0.1;
  } else if (isCdn) {
    throttleRate = 0.1;
  }

  if (isUserError) {
    throttleRate = throttleRate / 10;
  }
  if (sample > throttleRate) {
    res.set('Content-Type', 'text/plain; charset=utf-8');
    res.status(statusCodes.OK)
        .send('THROTTLED\n')
        .end();
    return;
  }

  let exception = params.s;
  // If format does not end with :\d+ truncate up to the last newline.
  if (!exception.match(/:\d+$/)) {
    exception = exception.replace(/\n.*$/, '');
  }
  exception = standardizeStackTrace(exception);
  if (!exception) {
    res.status(statusCodes.BAD_REQUEST);
    res.send('IGNORE');
    res.end();
    winston.log('Error', 'Malformed request: ' + params.v.toString(), req);
    return;
  }
<<<<<<< HEAD

  exception = params.m + '\n' + exception;
=======
>>>>>>> 97de3a50
  let event = {
    serviceContext: {
      service: appEngineProjectId,
      version: errorType + '-' + params.v,
    },
    message: exception,
    context: {
      httpRequest: {
        url: req.url.toString(),
        userAgent: req.get('User-Agent'),
        referrer: params.r,
      },
    },
  };
<<<<<<< HEAD
  if (params.debug === '1' ) {
    res.set('Content-Type', 'application/json; charset=ISO-8859-1');
    res.status(statusCodes.OK).send(
        JSON.stringify({
          message: 'OK\n',
          event: event,
          throttleRate: throttleRate,
        })).end();
  } else {
    res.sendStatus(statusCodes.NO_CONTENT).end();
  }
=======
  res.set('Content-Type', 'application/json; charset=ISO-8859-1');
  res.status(statusCodes.OK).send(
      JSON.stringify({
        message: 'OK\n',
        event: event,
        throttleRate: throttleRate,
      })).end();
>>>>>>> 97de3a50
  const metaData = {
    resource: {
      type: 'gae_app',
      labels: {
        project_id: 'amp-error-reporting',
        version_id: SERVER_START_TIME,
        module_id: 'default',
      },
    },
    severity: severity,
  };
  let entry = log.entry(metaData, event);
  //unminify(entry);
}

function loggingHandler(entry) {
  log.write(entry, function(err) {
    if (err) {
      winston.error(appEngineProjectId, 'Cannot write to Google Cloud Logging: '
          + url.parse(entry.event.context.httpRequest.url, true).query['v'], err);
    }
  });



}

/**
 * @param {httpRequest} req
 * @param {response} res
 * @param {middleware} next
 */
function getHandler(req, res, next) {
  firstHandler(req, res);
  // event.message = unminify(event.message)
  //loggingHandler(req, res);
  next();
}

module.exports.getHandler = getHandler;
module.exports.convertStackTrace = standardizeStackTrace;
module.exports.loggingHandler = loggingHandler;<|MERGE_RESOLUTION|>--- conflicted
+++ resolved
@@ -26,23 +26,15 @@
 const SERVER_START_TIME = Date.now();
 const errorsToIgnore = ['stop_youtube',
   'null%20is%20not%20an%20object%20(evaluating%20%27elt.parentNode%27)'];
-<<<<<<< HEAD
 const lineColumnNumbers = '([^ \\n]+):(\\d+):(\\d+)';
 const mozillaSafariStackTraceRegex = /^([^@\n]*)@(.+):(\d+):(\d+)$/gm;
-=======
-const mozzilaSafariMidString = '@';
-const chromeEtAlString = ' at ';
->>>>>>> 97de3a50
 const loggingClient = logging({
   projectId: appEngineProjectId,
 });
 const log = loggingClient.log(logName);
-<<<<<<< HEAD
 const chromeStackTraceRegex = new RegExp(
     `^\\s*at (.+ )?(?:(${lineColumnNumbers})|\\(${lineColumnNumbers}\\))$`,
     'gm');
-=======
->>>>>>> 97de3a50
 
 /**
  * @enum {int}
@@ -85,10 +77,6 @@
 
 function firstHandler(req, res) {
   const params = req.query;
-  if(params.debug !== '1') {
-    res.sendStatus(statusCodes.NO_CONTENT).end();
-    return;
-  }
   if (params.m === '' && params.s === '') {
     res.status(statusCodes.BAD_REQUEST);
     res.send({error: 'One of \'message\' or \'exception\' must be present.'});
@@ -102,7 +90,6 @@
     res.end();
     return;
   }
-<<<<<<< HEAD
 
   if (ignoreMessageOrException(params.m, params.s)) {
     res.set('Content-Type', 'text/plain; charset=utf-8');
@@ -118,8 +105,6 @@
     return;
   }
 
-=======
->>>>>>> 97de3a50
   const referer = params.r;
   let errorType = 'default';
   let isUserError = false;
@@ -192,6 +177,12 @@
   }
 
   let exception = params.s;
+  if (ignoreMessageOrException(params.m, exception)) {
+    res.set('Content-Type', 'text/plain; charset=utf-8');
+    res.status(statusCodes.BAD_REQUEST);
+    res.send('IGNORE\n').end();
+    return;
+  }
   // If format does not end with :\d+ truncate up to the last newline.
   if (!exception.match(/:\d+$/)) {
     exception = exception.replace(/\n.*$/, '');
@@ -204,11 +195,7 @@
     winston.log('Error', 'Malformed request: ' + params.v.toString(), req);
     return;
   }
-<<<<<<< HEAD
-
   exception = params.m + '\n' + exception;
-=======
->>>>>>> 97de3a50
   let event = {
     serviceContext: {
       service: appEngineProjectId,
@@ -223,7 +210,6 @@
       },
     },
   };
-<<<<<<< HEAD
   if (params.debug === '1' ) {
     res.set('Content-Type', 'application/json; charset=ISO-8859-1');
     res.status(statusCodes.OK).send(
@@ -235,15 +221,6 @@
   } else {
     res.sendStatus(statusCodes.NO_CONTENT).end();
   }
-=======
-  res.set('Content-Type', 'application/json; charset=ISO-8859-1');
-  res.status(statusCodes.OK).send(
-      JSON.stringify({
-        message: 'OK\n',
-        event: event,
-        throttleRate: throttleRate,
-      })).end();
->>>>>>> 97de3a50
   const metaData = {
     resource: {
       type: 'gae_app',
